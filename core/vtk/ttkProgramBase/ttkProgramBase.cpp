#include <ttkProgramBase.h>

using namespace std;
using namespace ttk;

int ttkProgramBase::execute() {

  if(!vtkWrapper_)
    return -1;

  for(int i = 0; i < (int)inputs_.size(); i++) {
    vtkWrapper_->SetInputData(i, inputs_[i]);
  }

  vtkWrapper_->Update();
  vtkWrapper_->Modified();

  return 0;
}

int ttkProgramBase::load(const vector<string> &inputPaths) {

  int ret = -1;

  for(int i = 0; i < (int)inputPaths.size(); i++) {

    string extension
      = inputPaths[i].substr(inputPaths[i].find_last_of('.') + 1);

    if(extension == "vti") {
      ret = load<vtkXMLImageDataReader>(inputPaths[i], imageDataReaders_);
    } else if(extension == "vtp") {
      ret = load<vtkXMLPolyDataReader>(inputPaths[i], polyDataReaders_);
    } else if(extension == "vtu") {
      ret = load<vtkXMLUnstructuredGridReader>(
        inputPaths[i], unstructuredGridReaders_);
    } else {
      stringstream msg;
      msg << "[ttkProgramBase] Unkown input extension `" << extension << "' :("
          << endl;
      dMsg(cerr, msg.str(), Debug::fatalMsg);
      return -1;
    }

    if(ret)
      return ret;
  }

  return 0;
}

int ttkProgramBase::save() const {

  if(!vtkWrapper_)
    return -1;

<<<<<<< HEAD
  for(int i = 0; i < (int)vtkWrapper_->GetNumberOfOutputPorts(); i++) {
=======
  for(int i = 0; i < vtkWrapper_->GetNumberOfOutputPorts(); i++) {
>>>>>>> c9f93c7a

    if(vtkWrapper_->GetOutput(i)) {

      if((vtkWrapper_->GetOutput(i)->GetDataObjectType() == VTK_IMAGE_DATA)) {
        //         ||(vtkWrapper_->GetOutput(i)->GetDataObjectType() ==
        //         TTK_IMAGE_DATA)){
        save<vtkXMLImageDataWriter>(i);
      }

      if((vtkWrapper_->GetOutput(i)->GetDataObjectType() == VTK_POLY_DATA)) {
        //         ||(vtkWrapper_->GetOutput(i)->GetDataObjectType() ==
        //         TTK_POLY_DATA)){
        save<vtkXMLPolyDataWriter>(i);
      }

      if((vtkWrapper_->GetOutput(i)->GetDataObjectType()
          == VTK_UNSTRUCTURED_GRID)) {
        //         ||(vtkWrapper_->GetOutput(i)->GetDataObjectType() ==
        //           TTK_UNSTRUCTURED_GRID)){
        save<vtkXMLUnstructuredGridWriter>(i);
      }
    }
  }

  return 0;
}
<|MERGE_RESOLUTION|>--- conflicted
+++ resolved
@@ -1,87 +1,83 @@
-#include <ttkProgramBase.h>
-
-using namespace std;
-using namespace ttk;
-
-int ttkProgramBase::execute() {
-
-  if(!vtkWrapper_)
-    return -1;
-
-  for(int i = 0; i < (int)inputs_.size(); i++) {
-    vtkWrapper_->SetInputData(i, inputs_[i]);
-  }
-
-  vtkWrapper_->Update();
-  vtkWrapper_->Modified();
-
-  return 0;
-}
-
-int ttkProgramBase::load(const vector<string> &inputPaths) {
-
-  int ret = -1;
-
-  for(int i = 0; i < (int)inputPaths.size(); i++) {
-
-    string extension
-      = inputPaths[i].substr(inputPaths[i].find_last_of('.') + 1);
-
-    if(extension == "vti") {
-      ret = load<vtkXMLImageDataReader>(inputPaths[i], imageDataReaders_);
-    } else if(extension == "vtp") {
-      ret = load<vtkXMLPolyDataReader>(inputPaths[i], polyDataReaders_);
-    } else if(extension == "vtu") {
-      ret = load<vtkXMLUnstructuredGridReader>(
-        inputPaths[i], unstructuredGridReaders_);
-    } else {
-      stringstream msg;
-      msg << "[ttkProgramBase] Unkown input extension `" << extension << "' :("
-          << endl;
-      dMsg(cerr, msg.str(), Debug::fatalMsg);
-      return -1;
-    }
-
-    if(ret)
-      return ret;
-  }
-
-  return 0;
-}
-
-int ttkProgramBase::save() const {
-
-  if(!vtkWrapper_)
-    return -1;
-
-<<<<<<< HEAD
-  for(int i = 0; i < (int)vtkWrapper_->GetNumberOfOutputPorts(); i++) {
-=======
-  for(int i = 0; i < vtkWrapper_->GetNumberOfOutputPorts(); i++) {
->>>>>>> c9f93c7a
-
-    if(vtkWrapper_->GetOutput(i)) {
-
-      if((vtkWrapper_->GetOutput(i)->GetDataObjectType() == VTK_IMAGE_DATA)) {
-        //         ||(vtkWrapper_->GetOutput(i)->GetDataObjectType() ==
-        //         TTK_IMAGE_DATA)){
-        save<vtkXMLImageDataWriter>(i);
-      }
-
-      if((vtkWrapper_->GetOutput(i)->GetDataObjectType() == VTK_POLY_DATA)) {
-        //         ||(vtkWrapper_->GetOutput(i)->GetDataObjectType() ==
-        //         TTK_POLY_DATA)){
-        save<vtkXMLPolyDataWriter>(i);
-      }
-
-      if((vtkWrapper_->GetOutput(i)->GetDataObjectType()
-          == VTK_UNSTRUCTURED_GRID)) {
-        //         ||(vtkWrapper_->GetOutput(i)->GetDataObjectType() ==
-        //           TTK_UNSTRUCTURED_GRID)){
-        save<vtkXMLUnstructuredGridWriter>(i);
-      }
-    }
-  }
-
-  return 0;
-}
+#include <ttkProgramBase.h>
+
+using namespace std;
+using namespace ttk;
+
+int ttkProgramBase::execute() {
+
+  if(!vtkWrapper_)
+    return -1;
+
+  for(int i = 0; i < (int)inputs_.size(); i++) {
+    vtkWrapper_->SetInputData(i, inputs_[i]);
+  }
+
+  vtkWrapper_->Update();
+  vtkWrapper_->Modified();
+
+  return 0;
+}
+
+int ttkProgramBase::load(const vector<string> &inputPaths) {
+
+  int ret = -1;
+
+  for(int i = 0; i < (int)inputPaths.size(); i++) {
+
+    string extension
+      = inputPaths[i].substr(inputPaths[i].find_last_of('.') + 1);
+
+    if(extension == "vti") {
+      ret = load<vtkXMLImageDataReader>(inputPaths[i], imageDataReaders_);
+    } else if(extension == "vtp") {
+      ret = load<vtkXMLPolyDataReader>(inputPaths[i], polyDataReaders_);
+    } else if(extension == "vtu") {
+      ret = load<vtkXMLUnstructuredGridReader>(
+        inputPaths[i], unstructuredGridReaders_);
+    } else {
+      stringstream msg;
+      msg << "[ttkProgramBase] Unkown input extension `" << extension << "' :("
+          << endl;
+      dMsg(cerr, msg.str(), Debug::fatalMsg);
+      return -1;
+    }
+
+    if(ret)
+      return ret;
+  }
+
+  return 0;
+}
+
+int ttkProgramBase::save() const {
+
+  if(!vtkWrapper_)
+    return -1;
+
+  for(int i = 0; i < vtkWrapper_->GetNumberOfOutputPorts(); i++) {
+
+    if(vtkWrapper_->GetOutput(i)) {
+
+      if((vtkWrapper_->GetOutput(i)->GetDataObjectType() == VTK_IMAGE_DATA)) {
+        //         ||(vtkWrapper_->GetOutput(i)->GetDataObjectType() ==
+        //         TTK_IMAGE_DATA)){
+        save<vtkXMLImageDataWriter>(i);
+      }
+
+      if((vtkWrapper_->GetOutput(i)->GetDataObjectType() == VTK_POLY_DATA)) {
+        //         ||(vtkWrapper_->GetOutput(i)->GetDataObjectType() ==
+        //         TTK_POLY_DATA)){
+        save<vtkXMLPolyDataWriter>(i);
+      }
+
+      if((vtkWrapper_->GetOutput(i)->GetDataObjectType()
+          == VTK_UNSTRUCTURED_GRID)) {
+        //         ||(vtkWrapper_->GetOutput(i)->GetDataObjectType() ==
+        //           TTK_UNSTRUCTURED_GRID)){
+        save<vtkXMLUnstructuredGridWriter>(i);
+      }
+    }
+  }
+
+  return 0;
+}