--- conflicted
+++ resolved
@@ -19,11 +19,7 @@
     vtkInformation *request,
     vtkInformationVector **inputVector,
     vtkInformationVector *outputVector) {
-<<<<<<< HEAD
-  Memory m;
-=======
   Memory mem;
->>>>>>> c9f93c7a
   Timer t;
 
   // Print status
@@ -49,13 +45,8 @@
     outInfo->Get(vtkDataObject::DATA_OBJECT()));
 
   // Process each depth image individually
-<<<<<<< HEAD
-  size_t n = inputMBD->GetNumberOfBlocks();
-  for(size_t i = 0; i < n; i++) {
-=======
   size_t nBlocks = inputMBD->GetNumberOfBlocks();
   for(size_t i = 0; i < nBlocks; i++) {
->>>>>>> c9f93c7a
     // Get vtkImageData
     auto inputImage = vtkImageData::SafeDownCast(inputMBD->GetBlock(i));
 
@@ -120,19 +111,11 @@
       points->SetNumberOfPoints(n);
 
       auto pointCoords = (float *)points->GetVoidPointer(0);
-<<<<<<< HEAD
-      size_t i = 0;
-      for(auto &x : vertices) {
-        pointCoords[i++] = get<0>(x);
-        pointCoords[i++] = get<1>(x);
-        pointCoords[i++] = get<2>(x);
-=======
       size_t j = 0;
       for(auto &x : vertices) {
         pointCoords[j++] = get<0>(x);
         pointCoords[j++] = get<1>(x);
         pointCoords[j++] = get<2>(x);
->>>>>>> c9f93c7a
       }
 
       mesh->SetPoints(points);
@@ -145,25 +128,15 @@
       auto outPointData = mesh->GetPointData();
       size_t m = indicies.size();
 
-<<<<<<< HEAD
-      for(size_t i = 0; i < n; i++) {
-        auto inArray = inPointData->GetArray(i);
-=======
       for(size_t j = 0; j < n; j++) {
         auto inArray = inPointData->GetArray(j);
->>>>>>> c9f93c7a
 
         auto outArray = vtkDataArray::CreateDataArray(inArray->GetDataType());
         outArray->SetName(inArray->GetName());
         outArray->SetNumberOfTuples(m);
 
-<<<<<<< HEAD
-        for(size_t j = 0; j < m; j++) {
-          outArray->SetTuple(j, inArray->GetTuple(indicies[j]));
-=======
         for(size_t k = 0; k < m; k++) {
           outArray->SetTuple(k, inArray->GetTuple(indicies[k]));
->>>>>>> c9f93c7a
         }
 
         outPointData->AddArray(outArray);
@@ -186,15 +159,6 @@
         = (double *)triangleDistortionsScalars->GetVoidPointer(0);
 
       size_t q = 0;
-<<<<<<< HEAD
-      for(size_t i = 0; i < triangles.size(); i++) {
-        cellIds[q++] = 3;
-        cellIds[q++] = (vtkIdType)get<0>(triangles[i]);
-        cellIds[q++] = (vtkIdType)get<1>(triangles[i]);
-        cellIds[q++] = (vtkIdType)get<2>(triangles[i]);
-
-        triangleDistortionsScalarsData[i] = triangleDistortions[i];
-=======
       for(size_t j = 0; j < triangles.size(); j++) {
         cellIds[q++] = 3;
         cellIds[q++] = (vtkIdType)get<0>(triangles[j]);
@@ -202,7 +166,6 @@
         cellIds[q++] = (vtkIdType)get<2>(triangles[j]);
 
         triangleDistortionsScalarsData[j] = triangleDistortions[j];
->>>>>>> c9f93c7a
       }
 
       auto cellArray = vtkSmartPointer<vtkCellArray>::New();
@@ -213,11 +176,7 @@
     }
 
     outputMBD->SetBlock(i, mesh);
-<<<<<<< HEAD
-    this->updateProgress(((float)i) / ((float)(n - 1)));
-=======
     this->updateProgress(((float)i) / ((float)(nBlocks - 1)));
->>>>>>> c9f93c7a
   }
 
   // Print status
@@ -226,20 +185,12 @@
     msg << "[ttkDepthImageBasedGeometryApproximation] "
            "--------------------------------------"
         << endl
-<<<<<<< HEAD
-        << "[ttkDepthImageBasedGeometryApproximation] " << n
-=======
         << "[ttkDepthImageBasedGeometryApproximation] " << nBlocks
->>>>>>> c9f93c7a
         << " Images processed" << endl
         << "[ttkDepthImageBasedGeometryApproximation]   Time: "
         << t.getElapsedTime() << " s" << endl
         << "[ttkDepthImageBasedGeometryApproximation] Memory: "
-<<<<<<< HEAD
-        << m.getElapsedUsage() << " MB" << endl;
-=======
         << mem.getElapsedUsage() << " MB" << endl;
->>>>>>> c9f93c7a
     dMsg(cout, msg.str(), timeMsg);
   }
 
