--- conflicted
+++ resolved
@@ -1,11 +1,4 @@
 ttk_add_base_library(bottleneckDistance
-<<<<<<< HEAD
-
-SOURCES BottleneckDistance.cpp 
-  HEADERS BottleneckDistance.h BottleneckDistanceImpl.h BottleneckDistanceMainImpl.h
-          Munkres.h GabowTarjan.h GabowTarjanImpl.h MatchingGraph.h
-	LINK triangulation persistenceDiagram kdTree)
-=======
   SOURCES
     BottleneckDistance.cpp
   HEADERS
@@ -19,5 +12,4 @@
   LINK
     triangulation
     persistenceDiagram
-    )
->>>>>>> 9c3064f0
+    )